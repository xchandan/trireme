--- conflicted
+++ resolved
@@ -147,10 +147,7 @@
 		return fmt.Errorf("Failed to initialize remote supervisor: context=%s error=%s", contextID, err)
 	}
 
-<<<<<<< HEAD
 	s.Lock()
-=======
->>>>>>> f6866d75
 	s.initDone[contextID] = true
 	s.Unlock()
 
