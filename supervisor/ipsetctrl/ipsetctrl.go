package ipsetctrl

import (
	"fmt"
	"strconv"

	"go.uber.org/zap"

	"github.com/aporeto-inc/trireme/constants"
	"github.com/aporeto-inc/trireme/enforcer/utils/fqconfig"
	"github.com/aporeto-inc/trireme/policy"
	"github.com/aporeto-inc/trireme/supervisor/provider"
)

const (
	triremeSet   = "TriremeSet"
	containerSet = "ContainerSet"
)

// Instance  is the structure holding all information about a implementation
type Instance struct {
	fqc                        *fqconfig.FilterQueue
	ipt                        provider.IptablesProvider
	ips                        provider.IpsetProvider
	targetSet                  provider.Ipset
	containerSet               provider.Ipset
	appPacketIPTableContext    string
	appAckPacketIPTableContext string
	appPacketIPTableSection    string
	netPacketIPTableContext    string
	netPacketIPTableSection    string
	mode                       constants.ModeType
}

// NewInstance creates a new iptables controller instance
func NewInstance(fqc *fqconfig.FilterQueue, remote bool, mode constants.ModeType) (*Instance, error) {

	ipt, err := provider.NewGoIPTablesProvider()
	if err != nil {
		return nil, fmt.Errorf("Cannot initialize IPtables provider")
	}

	ips := provider.NewGoIPsetProvider()

	i := &Instance{
		fqc: fqc,
		ipt: ipt,
		ips: ips,
		appPacketIPTableContext:    "raw",
		appAckPacketIPTableContext: "mangle",
		netPacketIPTableContext:    "mangle",
		mode: mode,
	}

	if remote {
		i.appPacketIPTableSection = "OUTPUT"
		i.netPacketIPTableSection = "INPUT"
	} else {
		i.appPacketIPTableSection = "PREROUTING"
		i.netPacketIPTableSection = "POSTROUTING"
	}

	return i, nil
}

// DefaultIPAddress returns the default IP address for the processing unit
func (i *Instance) defaultIP(addresslist map[string]string) (string, bool) {

	if ip, ok := addresslist[policy.DefaultNamespace]; ok {
		return ip, true
	}

	return "0.0.0.0/0", false
}

// chainPrefix returns the chain name for the specific PU
func (i *Instance) setPrefix(contextID string) (app, net string) {
	app = appChainPrefix + contextID + "-"
	net = netChainPrefix + contextID + "-"
	return app, net
}

// ConfigureRules implmenets the ConfigureRules interface
func (i *Instance) ConfigureRules(version int, contextID string, containerInfo *policy.PUInfo) error {

	if containerInfo == nil {
		return fmt.Errorf("Container info cannot be nil")
	}

	policyrules := containerInfo.Policy
	appSetPrefix, netSetPrefix := i.setPrefix(contextID)

	if policyrules == nil {
		return fmt.Errorf("No policy rules provided -nil ")
	}

	// Currently processing only containers with one IP address
	ipAddress, ok := i.defaultIP(policyrules.IPAddresses())
	if !ok {
		return fmt.Errorf("No ip address found")
	}

	if err := i.addAllRules(version, appSetPrefix, netSetPrefix, policyrules.ApplicationACLs(), policyrules.NetworkACLs(), ipAddress); err != nil {
		return err
	}

	if err := i.addTargetNets(containerInfo.Policy.TriremeNetworks()); err != nil {
		return err
	}

	return nil
}

// DeleteRules implements the DeleteRules interface
<<<<<<< HEAD
func (i *Instance) DeleteRules(version int, contextID string, ipAddresses *policy.IPMap, port string, mark string, uid string) error {
=======
func (i *Instance) DeleteRules(version int, contextID string, ipAddresses policy.ExtendedMap, port string, mark string) error {
>>>>>>> 6f3958b2

	appSetPrefix, netSetPrefix := i.setPrefix(contextID)

	// Currently processing only containers with one IP address
	ipAddress, ok := i.defaultIP(ipAddresses)
	if !ok {
		return fmt.Errorf("No ip address found")
	}

	var errvector [8]error

	errvector[0] = i.delContainerFromSet(ipAddress)

	errvector[1] = i.deleteAppSetRules(strconv.Itoa(version), appSetPrefix, ipAddress)
	errvector[2] = i.deleteNetSetRules(strconv.Itoa(version), netSetPrefix, ipAddress)

	errvector[3] = i.deleteSet(appSetPrefix + allowPrefix + strconv.Itoa(version))
	errvector[4] = i.deleteSet(appSetPrefix + rejectPrefix + strconv.Itoa(version))
	errvector[5] = i.deleteSet(netSetPrefix + allowPrefix + strconv.Itoa(version))
	errvector[6] = i.deleteSet(netSetPrefix + rejectPrefix + strconv.Itoa(version))

	for i := 0; i < 7; i++ {
		if errvector[i] != nil {
			zap.L().Warn("Error while deleting rules", zap.Error(errvector[i]))
		}
	}
	return nil

}

// UpdateRules implements the update part of the interface
func (i *Instance) UpdateRules(version int, contextID string, containerInfo *policy.PUInfo) error {
	policyrules := containerInfo.Policy
	appSetPrefix, netSetPrefix := i.setPrefix(contextID)

	// Currently processing only containers with one IP address
	ipAddress, ok := i.defaultIP(policyrules.IPAddresses())
	if !ok {
		return fmt.Errorf("No ip address found")
	}

	if err := i.addAllRules(version, appSetPrefix, netSetPrefix, policyrules.ApplicationACLs(), policyrules.NetworkACLs(), ipAddress); err != nil {
		return fmt.Errorf("Unable to add all rules: %s", err)
	}

	previousVersion := strconv.Itoa(version - 1)

	var errvector [6]error

	errvector[0] = i.deleteAppSetRules(previousVersion, appSetPrefix, ipAddress)
	errvector[1] = i.deleteNetSetRules(previousVersion, netSetPrefix, ipAddress)

	errvector[2] = i.deleteSet(appSetPrefix + allowPrefix + previousVersion)
	errvector[3] = i.deleteSet(appSetPrefix + rejectPrefix + previousVersion)
	errvector[4] = i.deleteSet(netSetPrefix + allowPrefix + previousVersion)
	errvector[5] = i.deleteSet(netSetPrefix + rejectPrefix + previousVersion)

	for i := 0; i < 6; i++ {
		if errvector[i] != nil {
			zap.L().Warn("Error while deleting rules", zap.Error(errvector[i]))
		}
	}

	return nil

}

func (i *Instance) addAllRules(version int, appSetPrefix, netSetPrefix string, appACLs policy.IPRuleList, netACLs policy.IPRuleList, ip string) error {

	versionstring := strconv.Itoa(version)

	if err := i.addContainerToSet(ip); err != nil {
		return err
	}

	if err := i.createACLSets(versionstring, appSetPrefix, appACLs); err != nil {
		return err
	}

	if err := i.createACLSets(versionstring, netSetPrefix, netACLs); err != nil {
		return err
	}

	if err := i.addAppSetRules(versionstring, appSetPrefix, ip); err != nil {
		return err
	}

	if err := i.addNetSetRules(versionstring, netSetPrefix, ip); err != nil {
		return err
	}
	return nil
}

// Start implements the start of the interface
func (i *Instance) Start() error {

	if err := i.setupIpset(triremeSet, containerSet); err != nil {
		return err
	}

	if err := i.setupTrapRules(triremeSet); err != nil {
		return err
	}
	return nil
}

// Stop implements the stop interface
func (i *Instance) Stop() error {

	return i.cleanACLs()
}

// SetTargetNetworks sets the target networks
func (i *Instance) SetTargetNetworks(current, networks []string) error {
	return nil
}

func (i *Instance) cleanACLs() error {

	zap.L().Debug("Cleaning all IPTables")

	if err := i.cleanIPSets(); err != nil {
		zap.L().Warn("Error while cleaning ACL rules", zap.Error(err))
	}

	return nil
}

// AddExcludedIP implements the interface
func (i *Instance) AddExcludedIP(ipList []string) error {
	for _, ip := range ipList {
		return i.addIpsetOption(ip)
	}
	return nil
}

// RemoveExcludedIP implements the interface
func (i *Instance) RemoveExcludedIP(ipList []string) error {
	for _, ip := range ipList {
		return i.deleteIpsetOption(ip)
	}
	return nil

}<|MERGE_RESOLUTION|>--- conflicted
+++ resolved
@@ -112,11 +112,7 @@
 }
 
 // DeleteRules implements the DeleteRules interface
-<<<<<<< HEAD
-func (i *Instance) DeleteRules(version int, contextID string, ipAddresses *policy.IPMap, port string, mark string, uid string) error {
-=======
-func (i *Instance) DeleteRules(version int, contextID string, ipAddresses policy.ExtendedMap, port string, mark string) error {
->>>>>>> 6f3958b2
+func (i *Instance) DeleteRules(version int, contextID string, ipAddresses policy.ExtendedMap, port string, mark string, uid string) error {
 
 	appSetPrefix, netSetPrefix := i.setPrefix(contextID)
 
