--- conflicted
+++ resolved
@@ -15,20 +15,10 @@
 )
 
 const (
-<<<<<<< HEAD
-	chainPrefix               = "TRIREME-"
-	appChainPrefix            = chainPrefix + "App-"
-	netChainPrefix            = chainPrefix + "Net-"
-	ipTableSectionOutput      = "OUTPUT"
-	ipTableSectionInput       = "INPUT"
-	ipTableSectionPreRouting  = "PREROUTING"
-	ipTableSectionPostRouting = "POSTROUTING"
-=======
 	chainPrefix      = "TRIREME-"
 	appChainPrefix   = chainPrefix + "App-"
 	netChainPrefix   = chainPrefix + "Net-"
 	targetNetworkSet = "TargetNetSet"
->>>>>>> b0eb3794
 )
 
 // Instance  is the structure holding all information about a implementation
