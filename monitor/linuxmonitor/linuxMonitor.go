package linuxmonitor

import (
	"crypto/md5"
	"debug/elf"
	"encoding/hex"
	"fmt"
	"io"
	"net"
	"os"
	"strconv"
	"strings"

	"github.com/aporeto-inc/trireme/constants"
	"github.com/aporeto-inc/trireme/monitor/linuxmonitor/cgnetcls"
	"github.com/aporeto-inc/trireme/monitor/rpcmonitor"
	"github.com/aporeto-inc/trireme/policy"
	"github.com/shirou/gopsutil/process"
)

// SystemdRPCMetadataExtractor is a systemd based metadata extractor
func SystemdRPCMetadataExtractor(event *rpcmonitor.EventInfo) (*policy.PURuntime, error) {

	if event.Name == "" {
		return nil, fmt.Errorf("EventInfo PU Name is empty")
	}

	if event.PID == "" {
		return nil, fmt.Errorf("EventInfo PID is empty")
	}

	if event.PUID == "" {
		return nil, fmt.Errorf("EventInfo PUID is empty")
	}

	runtimeTags := policy.NewTagStore()

	for k, v := range event.Tags {
		runtimeTags.AppendKeyValue("@usr:"+k, v)
	}

	userdata := processInfo(event.PID)

	for _, u := range userdata {
		runtimeTags.AppendKeyValue("@sys:"+u, "true")
	}

	runtimeTags.AppendKeyValue("@sys:hostname", findFQFN())

	if fileMd5, err := ComputeMd5(event.Name); err == nil {
		runtimeTags.AppendKeyValue("@sys:filechecksum", hex.EncodeToString(fileMd5))
	}

	depends := libs(event.Name)
	for _, lib := range depends {
		runtimeTags.AppendKeyValue("@sys:lib:"+lib, "true")
	}

	options := policy.ExtendedMap{
		cgnetcls.PortTag:       "0",
		cgnetcls.CgroupNameTag: event.PUID,
	}

	ports, ok := runtimeTags.Get(cgnetcls.PortTag)
	if ok {
		options[cgnetcls.PortTag] = ports
	}

<<<<<<< HEAD
	if _, ok := runtimeTags.Tags["@usr:originaluser"]; ok {
		options.Tags["USER"] = runtimeTags.Tags["@usr:originaluser"]
	}
	fmt.Println("options.Tags", options.Tags["USER"])
	options.Tags[cgnetcls.CgroupMarkTag] = strconv.FormatUint(cgnetcls.MarkVal(), 10)
=======
	options[cgnetcls.CgroupMarkTag] = strconv.FormatUint(cgnetcls.MarkVal(), 10)
>>>>>>> 6f3958b2

	runtimeIps := policy.ExtendedMap{"bridge": "0.0.0.0/0"}

	runtimePID, err := strconv.Atoi(event.PID)

	if err != nil {
		return nil, fmt.Errorf("PID is invalid: %s", err)
	}

	return policy.NewPURuntime(event.Name, runtimePID, runtimeTags, runtimeIps, constants.LinuxProcessPU, options), nil
}

// ComputeMd5 computes the Md5 of a file
func ComputeMd5(filePath string) ([]byte, error) {
	var result []byte
	file, err := os.Open(filePath)
	if err != nil {
		return result, err
	}
	defer file.Close() //nolint : errcheck

	hash := md5.New()
	if _, err := io.Copy(hash, file); err != nil {
		return result, err
	}

	return hash.Sum(result), nil
}

func findFQFN() string {
	hostname, err := os.Hostname()
	if err != nil {
		return "unknown"
	}

	addrs, err := net.LookupIP(hostname)
	if err != nil {
		return hostname
	}

	for _, addr := range addrs {
		if ipv4 := addr.To4(); ipv4 != nil {
			ip, err := ipv4.MarshalText()
			if err != nil {
				return hostname
			}
			hosts, err := net.LookupAddr(string(ip))
			if err != nil || len(hosts) == 0 {
				return hostname
			}
			fqdn := hosts[0]
			return strings.TrimSuffix(fqdn, ".") // return fqdn without trailing dot
		}
	}
	return hostname
}

// libs returns the list of dynamic library dependencies of an executable
func libs(binpath string) []string {
	f, err := elf.Open(binpath)
	if err != nil {
		return []string{}
	}
	libraries, _ := f.ImportedLibraries()
	return libraries
}

// processInfo returns all metadata captured by a process
func processInfo(pidString string) []string {
	userdata := []string{}

	pid, err := strconv.Atoi(pidString)
	if err != nil {
		return userdata
	}

	p, err := process.NewProcess(int32(pid))
	if err != nil {
		processes, cerr := cgnetcls.ListCgroupProcesses("/" + pidString)
		if cerr != nil {
			return userdata
		}
		for _, c := range processes {
			pid, _ = strconv.Atoi(c)
			p, _ = process.NewProcess(int32(pid))
			if childRunning, cerr := p.IsRunning(); cerr != nil && childRunning {
				break
			}
		}
	}

	uids, err := p.Uids()
	if err != nil {
		return userdata
	}

	groups, err := p.Gids()
	if err != nil {
		return userdata
	}

	username, err := p.Username()
	if err != nil {
		return userdata
	}

	for _, uid := range uids {
		userdata = append(userdata, "uid:"+strconv.Itoa(int(uid)))
	}

	for _, gid := range groups {
		userdata = append(userdata, "gid:"+strconv.Itoa(int(gid)))
	}

	userdata = append(userdata, "username:"+username)

	return userdata
}<|MERGE_RESOLUTION|>--- conflicted
+++ resolved
@@ -66,15 +66,12 @@
 		options[cgnetcls.PortTag] = ports
 	}
 
-<<<<<<< HEAD
-	if _, ok := runtimeTags.Tags["@usr:originaluser"]; ok {
-		options.Tags["USER"] = runtimeTags.Tags["@usr:originaluser"]
+	user, ok := runtimeTags.Get("@usr:originaluser")
+	if ok {
+		fmt.Println("USER", user)
+		options["USER"] = user
 	}
-	fmt.Println("options.Tags", options.Tags["USER"])
-	options.Tags[cgnetcls.CgroupMarkTag] = strconv.FormatUint(cgnetcls.MarkVal(), 10)
-=======
 	options[cgnetcls.CgroupMarkTag] = strconv.FormatUint(cgnetcls.MarkVal(), 10)
->>>>>>> 6f3958b2
 
 	runtimeIps := policy.ExtendedMap{"bridge": "0.0.0.0/0"}
 
