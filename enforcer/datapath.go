--- conflicted
+++ resolved
@@ -14,10 +14,7 @@
 	"github.com/aporeto-inc/trireme/collector"
 	"github.com/aporeto-inc/trireme/constants"
 	"github.com/aporeto-inc/trireme/enforcer/acls"
-<<<<<<< HEAD
 	"github.com/aporeto-inc/trireme/enforcer/nflog"
-=======
->>>>>>> 6f3958b2
 	"github.com/aporeto-inc/trireme/enforcer/utils/fqconfig"
 	"github.com/aporeto-inc/trireme/enforcer/utils/secrets"
 	"github.com/aporeto-inc/trireme/enforcer/utils/tokens"
@@ -301,11 +298,7 @@
 		ManagementID:    puInfo.Policy.ManagementID(),
 		PUType:          puInfo.Runtime.PUType(),
 		IP:              ip,
-<<<<<<< HEAD
-		externalIPCache: cache.NewCache(),
-=======
 		externalIPCache: cache.NewCacheWithExpiration(time.Second * 900),
->>>>>>> 6f3958b2
 	}
 
 	// Cache PUs for retrieval based on packet information
@@ -349,7 +342,6 @@
 
 	puContext.NetworkACLS = acls.NewACLCache()
 	return puContext.NetworkACLS.AddRuleList(containerInfo.Policy.NetworkACLs())
-<<<<<<< HEAD
 }
 
 func (d *Datapath) puInfoDelegate(contextID string) (ID string, tags *policy.TagStore) {
@@ -366,6 +358,4 @@
 	ctx.Unlock()
 
 	return
-=======
->>>>>>> 6f3958b2
 }