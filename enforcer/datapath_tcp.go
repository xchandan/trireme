--- conflicted
+++ resolved
@@ -234,15 +234,10 @@
 
 	// Let's check if it matches a specific external service - we can let those go
 	// We don't account for 0.0.0.0/0 external services though
-<<<<<<< HEAD
-	if action, err := context.ApplicationACLs.GetMatchingAction(tcpPacket.DestinationAddress.To4(), tcpPacket.DestinationPort); err == nil && action&policy.Accept > 0 {
-		conn.SetState(TCPData)
-=======
 	context.Lock()
 	if action, err := context.ApplicationACLs.GetMatchingAction(tcpPacket.DestinationAddress.To4(), tcpPacket.DestinationPort); err == nil && action&policy.Accept > 0 {
 		conn.SetState(TCPData)
 		context.Unlock()
->>>>>>> 6f3958b2
 		return action, nil
 	}
 
@@ -250,13 +245,6 @@
 	if _, err := context.externalIPCache.Get(tcpPacket.DestinationAddress.String()); err == nil {
 		action, perr := context.ApplicationACLs.GetDefaultAction(tcpPacket.DestinationPort)
 		if perr != nil || action == policy.Reject {
-<<<<<<< HEAD
-			return nil, fmt.Errorf("Drop it")
-		}
-		conn.SetState(TCPData)
-		return action, nil
-	}
-=======
 			context.Unlock()
 			return nil, fmt.Errorf("Drop it")
 		}
@@ -265,7 +253,6 @@
 		return action, nil
 	}
 	context.Unlock()
->>>>>>> 6f3958b2
 
 	// Create TCP Option
 	tcpOptions := d.createTCPAuthenticationOption([]byte{})
@@ -285,14 +272,7 @@
 	d.appOrigConnectionTracker.AddOrUpdate(hash, conn)
 	d.sourcePortConnectionCache.AddOrUpdate(tcpPacket.SourcePortHash(packet.PacketTypeApplication), conn)
 
-<<<<<<< HEAD
-	// Attach the tags to the packet. We use a trick to reduce the seq number from ISN so that when our component gets out of the way, the
-	// sequence numbers between the TCP stacks automatically match
-	// tcpPacket.DecreaseTCPSeq(uint32(len(tcpData)-1) + (d.ackSize))
-
-=======
 	// Attach the tags to the packet.
->>>>>>> 6f3958b2
 	return nil, tcpPacket.TCPDataAttach(tcpOptions, tcpData)
 
 }
@@ -319,12 +299,6 @@
 		}
 
 		// Attach the tags to the packet
-<<<<<<< HEAD
-		// tcpPacket.DecreaseTCPSeq(uint32(len(tcpData) - 1))
-		// tcpPacket.DecreaseTCPAck(d.ackSize)
-
-=======
->>>>>>> 6f3958b2
 		return nil, tcpPacket.TCPDataAttach(tcpOptions, tcpData)
 	}
 
@@ -364,10 +338,6 @@
 		}
 
 		// Attach the tags to the packet
-<<<<<<< HEAD
-		// tcpPacket.DecreaseTCPSeq(d.ackSize)
-=======
->>>>>>> 6f3958b2
 		if err := tcpPacket.TCPDataAttach(tcpOptions, token); err != nil {
 			return nil, err
 		}
@@ -467,12 +437,6 @@
 
 	// Remove any of our data from the packet. No matter what we don't need the
 	// metadata any more.
-<<<<<<< HEAD
-	// tcpDataLen := uint32(tcpPacket.IPTotalLength - tcpPacket.TCPDataStartBytes())
-	// tcpPacket.IncreaseTCPSeq((tcpDataLen - 1) + (d.ackSize))
-
-=======
->>>>>>> 6f3958b2
 	if err := tcpPacket.TCPDataDetach(TCPAuthenticationOptionBaseLen); err != nil {
 		d.reportRejectedFlow(tcpPacket, conn, txLabel, context.ManagementID, context, collector.InvalidFormat)
 		return nil, nil, fmt.Errorf("Syn packet dropped because of invalid format %v", err)
@@ -565,13 +529,6 @@
 	}
 
 	// Remove any of our data
-<<<<<<< HEAD
-	// tcpDataLen := uint32(tcpPacket.IPTotalLength - tcpPacket.TCPDataStartBytes())
-	// tcpPacket.IncreaseTCPSeq(tcpDataLen - 1)
-	// tcpPacket.IncreaseTCPAck(d.ackSize)
-
-=======
->>>>>>> 6f3958b2
 	if err := tcpPacket.TCPDataDetach(TCPAuthenticationOptionBaseLen); err != nil {
 		d.reportRejectedFlow(tcpPacket, conn, context.ManagementID, conn.Auth.RemoteContextID, context, collector.InvalidFormat)
 		return nil, nil, fmt.Errorf("SynAck packet dropped because of invalid format")
@@ -626,11 +583,6 @@
 		}
 
 		// Remove any of our data - adjust the sequence numbers
-<<<<<<< HEAD
-		// tcpPacket.IncreaseTCPSeq(d.ackSize)
-
-=======
->>>>>>> 6f3958b2
 		if err := tcpPacket.TCPDataDetach(TCPAuthenticationOptionBaseLen); err != nil {
 			d.reportRejectedFlow(tcpPacket, conn, "", context.ManagementID, context, collector.InvalidFormat)
 			return nil, nil, fmt.Errorf("Ack packet dropped because of invalid format %v", err)
