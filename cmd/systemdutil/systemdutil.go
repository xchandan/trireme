package systemdutil

import (
	"errors"
	"fmt"
	"log"
	"net"
	"net/rpc/jsonrpc"
	"os"
	"os/exec"
	"path"
	"strconv"
	"strings"
	"syscall"

	"github.com/aporeto-inc/trireme/constants"
	"github.com/aporeto-inc/trireme/monitor"
	"github.com/aporeto-inc/trireme/monitor/rpcmonitor"
)

const (
	remoteMethodCall = "Server.HandleEvent"
)

// ExecuteCommand executes a command in a cgroup and programs Trireme
func ExecuteCommand(arguments map[string]interface{}) error {

	var err error

	stderrlogger := log.New(os.Stderr, "", 0)

	if arguments["<cgroup>"] != nil && len(arguments["<cgroup>"].(string)) > 0 {
		exitingCgroup := arguments["<cgroup>"].(string)

		if err = HandleCgroupStop(exitingCgroup); err != nil {
			err = fmt.Errorf("Cannot connect to policy process %s. Resources not deleted\n", err)
			stderrlogger.Print(err)
			return err
		}

		return nil
	}

	if !arguments["run"].(bool) {
		return fmt.Errorf("Bad arguments - no run command")
	}

	metadata := []string{}
	servicename := ""
	ports := "0"

	command := arguments["<command>"].(string)
	if !path.IsAbs(command) {
		command, err = exec.LookPath(command)
		if err != nil {
			return err
		}
	}

	if args, ok := arguments["--label"]; ok && args != nil {
		metadata = args.([]string)
	}

	if args, ok := arguments["--service-name"]; ok && args != nil {
		servicename = args.(string)
	}

	params := []string{command}
	if args, ok := arguments["<params>"]; ok && args != nil {
		params = append(params, args.([]string)...)
	}

	if args, ok := arguments["--ports"]; ok && args != nil {
		ports = args.(string)
	}

<<<<<<< HEAD
	name, metadatamap, err := createMetadata(servicename, command, ports, metadata)
=======
	metadatamap, err := createMetadata(servicename, ports, metadata)
>>>>>>> 5000d8db

	if err != nil {
		err = fmt.Errorf("Invalid metadata: %s", err)
		stderrlogger.Print(err)
		return err
	}

	// Make RPC call
	client, err := net.Dial("unix", rpcmonitor.DefaultRPCAddress)

	if err != nil {
		err = fmt.Errorf("Cannot connect to policy process %s", err)
		stderrlogger.Print(err)
		return err
	}

	//This is added since the release_notification comes in this format
	//Easier to massage it while creation rather than change at the receiving end depending on event
	request := &rpcmonitor.EventInfo{
		PUType:    constants.LinuxProcessPU,
		PUID:      "/" + strconv.Itoa(os.Getpid()),
		Name:      name,
		Tags:      metadatamap,
		PID:       strconv.Itoa(os.Getpid()),
		EventType: "start",
	}

	response := &rpcmonitor.RPCResponse{}
	rpcClient := jsonrpc.NewClient(client)
	err = rpcClient.Call(remoteMethodCall, request, response)

	if err != nil {
		err = fmt.Errorf("Policy Server call failed %s", err.Error())
		stderrlogger.Print(err)
		return err
	}

	if len(response.Error) > 0 {
		err = fmt.Errorf("Your policy does not allow you to run this command")
		stderrlogger.Print(err)
		return err
	}

	return syscall.Exec(command, params, os.Environ())

}

// createMetadata extracts the relevant metadata
<<<<<<< HEAD
func createMetadata(servicename string, command string, ports string, metadata []string) (string, map[string]string, error) {
=======
func createMetadata(servicename string, ports string, metadata []string) (map[string]string, error) {
>>>>>>> 5000d8db

	metadatamap := map[string]string{}

	for _, element := range metadata {
		keyvalue := strings.Split(element, "=")

		if len(keyvalue) != 2 {
			return "", nil, fmt.Errorf("Invalid metadata")
		}

		if keyvalue[0][0] == []byte("$")[0] || keyvalue[0][0] == []byte("@")[0] {
			return "", nil, fmt.Errorf("Metadata cannot start with $ or @")
		}

<<<<<<< HEAD
		if keyvalue[0] == "port" || keyvalue[0] == "execpath" {
			return "", nil, fmt.Errorf("Metadata key cannot be port or execpath ")
=======
		if keyvalue[0][0] == []byte("$")[0] || keyvalue[0][0] == []byte("@")[0] {
			return nil, fmt.Errorf("Metadata cannot start with $ or @")
>>>>>>> 5000d8db
		}

		metadatamap[keyvalue[0]] = keyvalue[1]
	}

<<<<<<< HEAD
	metadatamap["port"] = ports

	metadatamap["execpath"] = command

	name := command
	if servicename != "" {
		name = servicename
=======
	metadatamap["@port"] = ports

	if servicename != "" {
		metadatamap["@servicename"] = servicename
>>>>>>> 5000d8db
	}

	return name, metadatamap, nil
}

// HandleCgroupStop handles the deletion of a cgroup
func HandleCgroupStop(cgroupName string) error {

	client, err := net.Dial("unix", rpcmonitor.DefaultRPCAddress)
	if err != nil {
		return err
	}

	request := &rpcmonitor.EventInfo{
		PUType:    constants.LinuxProcessPU,
		PUID:      cgroupName,
		Name:      cgroupName,
		Tags:      nil,
		PID:       strconv.Itoa(os.Getpid()),
		EventType: monitor.EventStop,
	}
	response := &rpcmonitor.RPCResponse{}

	rpcClient := jsonrpc.NewClient(client)
	if rpcClient == nil {
		return errors.New("Failed to connect to policy server")

	}

	if err := rpcClient.Call(remoteMethodCall, request, response); err != nil {
		return err
	}

	request.EventType = monitor.EventDestroy

	if err := rpcClient.Call(remoteMethodCall, request, response); err != nil {
		return err
	}

	return nil
}<|MERGE_RESOLUTION|>--- conflicted
+++ resolved
@@ -74,11 +74,7 @@
 		ports = args.(string)
 	}
 
-<<<<<<< HEAD
 	name, metadatamap, err := createMetadata(servicename, command, ports, metadata)
-=======
-	metadatamap, err := createMetadata(servicename, ports, metadata)
->>>>>>> 5000d8db
 
 	if err != nil {
 		err = fmt.Errorf("Invalid metadata: %s", err)
@@ -127,11 +123,7 @@
 }
 
 // createMetadata extracts the relevant metadata
-<<<<<<< HEAD
 func createMetadata(servicename string, command string, ports string, metadata []string) (string, map[string]string, error) {
-=======
-func createMetadata(servicename string, ports string, metadata []string) (map[string]string, error) {
->>>>>>> 5000d8db
 
 	metadatamap := map[string]string{}
 
@@ -146,19 +138,13 @@
 			return "", nil, fmt.Errorf("Metadata cannot start with $ or @")
 		}
 
-<<<<<<< HEAD
 		if keyvalue[0] == "port" || keyvalue[0] == "execpath" {
 			return "", nil, fmt.Errorf("Metadata key cannot be port or execpath ")
-=======
-		if keyvalue[0][0] == []byte("$")[0] || keyvalue[0][0] == []byte("@")[0] {
-			return nil, fmt.Errorf("Metadata cannot start with $ or @")
->>>>>>> 5000d8db
 		}
 
 		metadatamap[keyvalue[0]] = keyvalue[1]
 	}
 
-<<<<<<< HEAD
 	metadatamap["port"] = ports
 
 	metadatamap["execpath"] = command
@@ -166,12 +152,7 @@
 	name := command
 	if servicename != "" {
 		name = servicename
-=======
-	metadatamap["@port"] = ports
 
-	if servicename != "" {
-		metadatamap["@servicename"] = servicename
->>>>>>> 5000d8db
 	}
 
 	return name, metadatamap, nil
